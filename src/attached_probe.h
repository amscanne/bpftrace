--- conflicted
+++ resolved
@@ -13,12 +13,8 @@
 {
 public:
   AttachedProbe(Probe &probe, std::tuple<uint8_t *, uintptr_t> func);
-<<<<<<< HEAD
-  virtual ~AttachedProbe();
-=======
   AttachedProbe(Probe &probe, std::tuple<uint8_t *, uintptr_t> func, int pid);
   ~AttachedProbe();
->>>>>>> 492e1f86
   AttachedProbe(const AttachedProbe &) = delete;
   AttachedProbe& operator=(const AttachedProbe &) = delete;
 
